--- conflicted
+++ resolved
@@ -274,11 +274,7 @@
   override def foreach(k: A => Unit) =
     respond(_ foreach k)
 
-<<<<<<< HEAD
   def map[B](f: A => B): Future[B] = flatMap { a => Future { f(a) } }
-=======
-  def map[B](f: A => B) = flatMap { a => Future { f(a) } }
->>>>>>> b5b47f69
 
   /**
    * Invoke the function on the result, if the computation was
@@ -550,10 +546,6 @@
   }
 
   override def respond(k: Try[A] => Unit): Future[A] = {
-<<<<<<< HEAD
-    respond0(k)
-=======
->>>>>>> b5b47f69
     // Note that there's a race here, but that's
     // okay.  The resulting Futures are
     // equivalent, and it only makes the
@@ -566,13 +558,9 @@
     // allocation (the chained ivar).
     if (chained eq null)
       chained = new Promise(ivar.chained, cancelled)
-<<<<<<< HEAD
-    chained
-=======
     val next = chained
     respond0(k)
     next
->>>>>>> b5b47f69
   }
 
   /**
@@ -591,11 +579,7 @@
    */
   def flatMap[B, AlsoFuture[B] >: Future[B] <: Future[B]](
     f: A => AlsoFuture[B]
-<<<<<<< HEAD
   ): Future[B] = {
-=======
-  ) = {
->>>>>>> b5b47f69
     val promise = new Promise[B]
     val k = { _: Unit => this.cancel() }
     promise.cancelled.get(k)
@@ -620,11 +604,7 @@
 
   def rescue[B >: A, AlsoFuture[B] >: Future[B] <: Future[B]](
     rescueException: PartialFunction[Throwable, AlsoFuture[B]]
-<<<<<<< HEAD
   ): Future[B] = {
-=======
-  ) = {
->>>>>>> b5b47f69
     val promise = new Promise[B]
     val k = { _: Unit => this.cancel() }
     promise.cancelled.get(k)
